--- conflicted
+++ resolved
@@ -46,14 +46,6 @@
 static const
 family_t family_mz  = { "mz",
                         80, 0xffc0, 2048, print_mz,  pic32_pemz,  1052, 0x0502 };
-
-
-//static const
-//family_t family_mm  = { "mm",
-//                        6,  0     , 256,  0,         pic32_pemm,  533,  0x0505};
-static const
-family_t family_mm  = { "mm",
-                        6,  0     , 256,  0,         pic32_pemm_20b2,  555,  0x0510};
 /*
  * This one is a special one for the bootloader. We have no idea what we're
  * programming, so set the values to the maximum out of all the others.
@@ -289,10 +281,6 @@
     {0x7227053, "MZ2048EFH144", 2048,   &family_mz},
     {0x724F053, "MZ2048EFM144", 2048,   &family_mz},
 
-<<<<<<< HEAD
-    /* MM family-----------------Flash---Family */
-    {0x6B12053, "PIC32MM0064GPL028", 64, &family_mm},
-=======
     /* MZ DA family */
     {0x5f4f053, "MZ2048XXXXXX", 2048,   &family_mz},
     {0x5fb7053, "MZ2048XXXXXX", 2048,   &family_mz},
@@ -300,7 +288,6 @@
     /* MM family */
     {0x46b12053, "MM0064GPL028",  64,   &family_mm},
     {0x66b04053, "MM0016GPL028",  16,   &family_mm},
->>>>>>> debf9d8d
 
     /* USB bootloader */
     {0xEAFB00B, "Bootloader",   0,      &family_bl},
@@ -690,13 +677,6 @@
     unsigned i, word, expected, block[512];
 
     //fprintf(stderr, "%s: addr=%08x, nwords=%u, data=%08x...\n", __func__, addr, nwords, data[0]);
-
-    if (t->family == &family_mm){ /* assumes that family_mm is not copied */
-        if (virt_to_phys(addr) == 0x1fc01700 && nwords >= 57){
-            data[24] = 0x7fffffff;
-            data[56] = 0x7fffffff;
-        }
-    }
     if (t->adapter->verify_data != 0) {
         t->adapter->verify_data(t->adapter, virt_to_phys(addr), nwords, data);
         return;
