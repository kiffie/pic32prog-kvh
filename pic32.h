/*
 * Microchip PIC32 jtag definitions.
 *
 * Copyright (C) 2011-2013 Serge Vakulenko
 *
 * This file is part of PIC32PROG project, which is distributed
 * under the terms of the GNU General Public License (GPL).
 * See the accompanying file "COPYING" for more details.
 */

#ifndef _PIC32_H
#define _PIC32_H
/*
 * Programing executive.
 * Described in PIC32MX Flash Programming Specification.
 */
<<<<<<< HEAD
#define	PIC32_PE_LOADER_LEN 42
#define PIC32_PE_LOADER_LEN_MM 22

extern const unsigned short pic32_pe_loader[];
extern const unsigned short pic32_pe_loader_mm[];
=======
#define PIC32_PE_LOADER_LEN    42
#define PIC32_PEMM_LOADER_LEN  22

extern const unsigned short pic32_pe_loader[];
extern const unsigned short pic32_pemm_loader[];
>>>>>>> debf9d8d
extern const unsigned pic32_pemx1[];
extern const unsigned pic32_pemx3[];
extern const unsigned pic32_pemz[];
extern const unsigned pic32_pemm[];
<<<<<<< HEAD
extern const unsigned pic32_pemm_20b2[];
=======
>>>>>>> debf9d8d

/*
 * TAP instructions (5-bit).
 */
#define TAP_SW_MTAP     4       // Switch to MCHP TAP controller
#define TAP_SW_ETAP     5       // Switch to EJTAG TAP controller

/*
 * MTAP-specific instructions.
 */
#define MTAP_IDCODE     1       // Select chip identification register
#define MTAP_COMMAND    7       // Connect to MCHP command register

/*
 * ETAP-specific instructions.
 */
#define ETAP_IDCODE     1       // Device identification
#define ETAP_IMPCODE    3       // Implementation register
#define ETAP_ADDRESS    8       // Select Address register
#define ETAP_DATA       9       // Select Data register
#define ETAP_CONTROL    10      // Select EJTAG Control register
#define ETAP_ALL        11      // Select Address, Data and Control registers
#define ETAP_EJTAGBOOT  12      // On reset, take debug exception
#define ETAP_NORMALBOOT 13      // On reset, enter reset handler
#define ETAP_FASTDATA   14      // Select FastData register

/*
 * Length of TAP/MTAP and ETAP commands
 */
#define ETAP_COMMAND_NBITS		5
#define MTAP_COMMAND_NBITS		5
#define MTAP_COMMAND_DR_NBITS	8


/*
 * Microchip DR commands (32-bit).
 */
#define MCHP_STATUS        0x00 // Return Status
#define MCHP_ASSERT_RST    0xD1 // Assert device reset
#define MCHP_DEASSERT_RST  0xD0 // Remove device reset
#define MCHP_ERASE         0xFC // Flash chip erase
#define MCHP_FLASH_ENABLE  0xFE // Enable access from CPU to flash
#define MCHP_FLASH_DISABLE 0xFD // Disable access from CPU to flash

/*
 * MCHP status value.
 */
#define MCHP_STATUS_CPS    0x80 // Device is NOT code-protected
#define MCHP_STATUS_NVMERR 0x20 // Error occured during NVM operation
#define MCHP_STATUS_CFGRDY 0x08 // Configuration has been read and
                                // Code-Protect State bit is valid
#define MCHP_STATUS_FCBUSY 0x04 // Flash Controller is Busy (erase is in progress)
#define MCHP_STATUS_FAEN   0x02 // Flash access is enabled
#define MCHP_STATUS_DEVRST 0x01 // Device reset is active

/*
 * EJTAG Control register.
 */
#define CONTROL_ROCC            (1 << 31)   /* Reset occured */
#define CONTROL_PSZ_MASK        (3 << 29)   /* Size of pending access */
#define CONTROL_PSZ_BYTE        (0 << 29)   /* Byte */
#define CONTROL_PSZ_HALFWORD    (1 << 29)   /* Half-word */
#define CONTROL_PSZ_WORD        (2 << 29)   /* Word */
#define CONTROL_PSZ_TRIPLE      (3 << 29)   /* Triple, double-word */
#define CONTROL_VPED            (1 << 23)   /* VPE disabled */
#define CONTROL_DOZE            (1 << 22)   /* Processor in low-power mode */
#define CONTROL_HALT            (1 << 21)   /* System bus clock stopped */
#define CONTROL_PERRST          (1 << 20)   /* Peripheral reset applied */
#define CONTROL_PRNW            (1 << 19)   /* Store access */
#define CONTROL_PRACC           (1 << 18)   /* Pending processor access */
#define CONTROL_RDVEC           (1 << 17)   /* Relocatable debug exception vector */
#define CONTROL_PRRST           (1 << 16)   /* Processor reset applied */
#define CONTROL_PROBEN          (1 << 15)   /* Probe will service processor accesses */
#define CONTROL_PROBTRAP        (1 << 14)   /* Debug vector at ff200200 */
#define CONTROL_EJTAGBRK        (1 << 12)   /* Debug interrupt exception */
#define CONTROL_DM              (1 << 3)    /* Debug mode */

/*
 * PE command set.
 */
#define PE_ROW_PROGRAM          0x0     /* Program one row of flash memory */
#define PE_READ                 0x1     /* Read N 32-bit words */
#define PE_PROGRAM              0x2     /* Program flash memory */
#define PE_WORD_PROGRAM         0x3     /* Program one word of flash memory */
#define PE_CHIP_ERASE           0x4     /* Erase the entire chip */
#define PE_PAGE_ERASE           0x5     /* Erase pages by address */
#define PE_BLANK_CHECK          0x6     /* Check blank memory */
#define PE_EXEC_VERSION         0x7     /* Read the PE software version */
#define PE_GET_CRC              0x8     /* Get the checksum of memory */
#define PE_PROGRAM_CLUSTER      0x9     /* Program N bytes */
#define PE_GET_DEVICEID         0xA     /* Return the hardware ID of device */
#define PE_CHANGE_CFG           0xB     /* Change PE settings */
<<<<<<< HEAD
#define PE_DOUBLE_WORD_PGRM     0xE     /* Program two words of Flash memory */
=======
#define PE_DOUBLE_WORD_PGRM     0xE     /* Programs two words of Flash memory at the specified address */
>>>>>>> debf9d8d

/*-------------------------------------------------------------------
 * MX3/4/5/6/7 family.
 *
 * Config0 register, inverted.
 */
#define MX3_CFG0_DEBUG_MASK     0x00000003 /* Debugger enable bits */
#define MX3_CFG0_DEBUG_DISABLED 0x00000000 /* Debugger disabled */
#define MX3_CFG0_DEBUG_ENABLED  0x00000002 /* Debugger enabled */
#define MX3_CFG0_JTAG_DISABLE   0x00000004 /* Disable JTAG port */
#define MX3_CFG0_ICESEL_MASK    0x00000018 /* Debugger channel select */
#define MX3_CFG0_ICESEL_PAIR1   0x00000000 /* Use PGC1/PGD1 */
#define MX3_CFG0_ICESEL_PAIR2   0x00000008 /* Use PGC2/PGD2 */
#define MX3_CFG0_ICESEL_PAIR3   0x00000010 /* Use PGC3/PGD3 */
#define MX3_CFG0_ICESEL_PAIR4   0x00000018 /* Use PGC4/PGD4 */
#define MX3_CFG0_PWP_MASK       0x000ff000 /* Program flash write protect */
#define MX3_CFG0_BWP            0x01000000 /* Boot flash write protect */
#define MX3_CFG0_CP             0x10000000 /* Code protect */

/*
 * Config1 register.
 */
#define MX3_CFG1_FNOSC_MASK     0x00000007 /* Oscillator selection */
#define MX3_CFG1_FNOSC_FRC      0x00000000 /* Fast RC */
#define MX3_CFG1_FNOSC_FRCDIVPLL 0x00000001 /* Fast RC with divide-by-N and PLL */
#define MX3_CFG1_FNOSC_PRI      0x00000002 /* Primary oscillator XT, HS, EC */
#define MX3_CFG1_FNOSC_PRIPLL   0x00000003 /* Primary with PLL */
#define MX3_CFG1_FNOSC_SEC      0x00000004 /* Secondary oscillator */
#define MX3_CFG1_FNOSC_LPRC     0x00000005 /* Low-power RC */
#define MX3_CFG1_FNOSC_FRCDIV16 0x00000006 /* Fast RC with divide-by-16 */
#define MX3_CFG1_FNOSC_FRCDIV   0x00000007 /* Fast RC with divide-by-N */
#define MX3_CFG1_FSOSCEN        0x00000020 /* Secondary oscillator enable */
#define MX3_CFG1_IESO           0x00000080 /* Internal-external switch over */
#define MX3_CFG1_POSCMOD_MASK   0x00000300 /* Primary oscillator config */
#define MX3_CFG1_POSCMOD_EXT    0x00000000 /* External mode */
#define MX3_CFG1_POSCMOD_XT     0x00000100 /* XT oscillator */
#define MX3_CFG1_POSCMOD_HS     0x00000200 /* HS oscillator */
#define MX3_CFG1_POSCMOD_DISABLE 0x00000300 /* Disabled */
#define MX3_CFG1_CLKO_DISABLE   0x00000400 /* Disable CLKO output */
#define MX3_CFG1_FPBDIV_MASK    0x00003000 /* Peripheral bus clock divisor */
#define MX3_CFG1_FPBDIV_1       0x00000000 /* SYSCLK / 1 */
#define MX3_CFG1_FPBDIV_2       0x00001000 /* SYSCLK / 2 */
#define MX3_CFG1_FPBDIV_4       0x00002000 /* SYSCLK / 4 */
#define MX3_CFG1_FPBDIV_8       0x00003000 /* SYSCLK / 8 */
#define MX3_CFG1_FCKM_DISABLE   0x00004000 /* Fail-safe clock monitor disable */
#define MX3_CFG1_FCKS_DISABLE   0x00008000 /* Clock switching disable */
#define MX3_CFG1_WDTPS_MASK     0x001f0000 /* Watchdog postscale */
#define MX3_CFG1_WDTPS_1        0x00000000 /* 1:1 */
#define MX3_CFG1_WDTPS_2        0x00010000 /* 1:2 */
#define MX3_CFG1_WDTPS_4        0x00020000 /* 1:4 */
#define MX3_CFG1_WDTPS_8        0x00030000 /* 1:8 */
#define MX3_CFG1_WDTPS_16       0x00040000 /* 1:16 */
#define MX3_CFG1_WDTPS_32       0x00050000 /* 1:32 */
#define MX3_CFG1_WDTPS_64       0x00060000 /* 1:64 */
#define MX3_CFG1_WDTPS_128      0x00070000 /* 1:128 */
#define MX3_CFG1_WDTPS_256      0x00080000 /* 1:256 */
#define MX3_CFG1_WDTPS_512      0x00090000 /* 1:512 */
#define MX3_CFG1_WDTPS_1024     0x000a0000 /* 1:1024 */
#define MX3_CFG1_WDTPS_2048     0x000b0000 /* 1:2048 */
#define MX3_CFG1_WDTPS_4096     0x000c0000 /* 1:4096 */
#define MX3_CFG1_WDTPS_8192     0x000d0000 /* 1:8192 */
#define MX3_CFG1_WDTPS_16384    0x000e0000 /* 1:16384 */
#define MX3_CFG1_WDTPS_32768    0x000f0000 /* 1:32768 */
#define MX3_CFG1_WDTPS_65536    0x00100000 /* 1:65536 */
#define MX3_CFG1_WDTPS_131072   0x00110000 /* 1:131072 */
#define MX3_CFG1_WDTPS_262144   0x00120000 /* 1:262144 */
#define MX3_CFG1_WDTPS_524288   0x00130000 /* 1:524288 */
#define MX3_CFG1_WDTPS_1048576  0x00140000 /* 1:1048576 */
#define MX3_CFG1_FWDTEN         0x00800000 /* Watchdog enable */

/*
 * Config2 register.
 */
#define MX3_CFG2_FPLLIDIV_MASK  0x00000007 /* PLL input divider */
#define MX3_CFG2_FPLLIDIV_1     0x00000000 /* 1x */
#define MX3_CFG2_FPLLIDIV_2     0x00000001 /* 2x */
#define MX3_CFG2_FPLLIDIV_3     0x00000002 /* 3x */
#define MX3_CFG2_FPLLIDIV_4     0x00000003 /* 4x */
#define MX3_CFG2_FPLLIDIV_5     0x00000004 /* 5x */
#define MX3_CFG2_FPLLIDIV_6     0x00000005 /* 6x */
#define MX3_CFG2_FPLLIDIV_10    0x00000006 /* 10x */
#define MX3_CFG2_FPLLIDIV_12    0x00000007 /* 12x */
#define MX3_CFG2_FPLLMUL_MASK   0x00000070 /* PLL multiplier */
#define MX3_CFG2_FPLLMUL_15     0x00000000 /* 15x */
#define MX3_CFG2_FPLLMUL_16     0x00000010 /* 16x */
#define MX3_CFG2_FPLLMUL_17     0x00000020 /* 17x */
#define MX3_CFG2_FPLLMUL_18     0x00000030 /* 18x */
#define MX3_CFG2_FPLLMUL_19     0x00000040 /* 19x */
#define MX3_CFG2_FPLLMUL_20     0x00000050 /* 20x */
#define MX3_CFG2_FPLLMUL_21     0x00000060 /* 21x */
#define MX3_CFG2_FPLLMUL_24     0x00000070 /* 24x */
#define MX3_CFG2_UPLLIDIV_MASK  0x00000700 /* USB PLL input divider */
#define MX3_CFG2_UPLLIDIV_1     0x00000000 /* 1x */
#define MX3_CFG2_UPLLIDIV_2     0x00000100 /* 2x */
#define MX3_CFG2_UPLLIDIV_3     0x00000200 /* 3x */
#define MX3_CFG2_UPLLIDIV_4     0x00000300 /* 4x */
#define MX3_CFG2_UPLLIDIV_5     0x00000400 /* 5x */
#define MX3_CFG2_UPLLIDIV_6     0x00000500 /* 6x */
#define MX3_CFG2_UPLLIDIV_10    0x00000600 /* 10x */
#define MX3_CFG2_UPLLIDIV_12    0x00000700 /* 12x */
#define MX3_CFG2_UPLL_DISABLE   0x00008000 /* Disable USB PLL */
#define MX3_CFG2_FPLLODIV_MASK  0x00070000 /* Default postscaler for PLL */
#define MX3_CFG2_FPLLODIV_1     0x00000000 /* 1x */
#define MX3_CFG2_FPLLODIV_2     0x00010000 /* 2x */
#define MX3_CFG2_FPLLODIV_4     0x00020000 /* 4x */
#define MX3_CFG2_FPLLODIV_8     0x00030000 /* 8x */
#define MX3_CFG2_FPLLODIV_16    0x00040000 /* 16x */
#define MX3_CFG2_FPLLODIV_32    0x00050000 /* 32x */
#define MX3_CFG2_FPLLODIV_64    0x00060000 /* 64x */
#define MX3_CFG2_FPLLODIV_256   0x00070000 /* 256x */

/*
 * Config3 register.
 */
#define MX3_CFG3_USERID_MASK    0x0000ffff /* User-defined ID */
#define MX3_CFG3_FSRSSEL_MASK   0x00070000 /* SRS select */
#define MX3_CFG3_FSRSSEL_ALL    0x00000000 /* All irqs assigned to shadow set */
#define MX3_CFG3_FSRSSEL_1      0x00010000 /* Assign irq priority 1 to shadow set */
#define MX3_CFG3_FSRSSEL_2      0x00020000 /* Assign irq priority 2 to shadow set */
#define MX3_CFG3_FSRSSEL_3      0x00030000 /* Assign irq priority 3 to shadow set */
#define MX3_CFG3_FSRSSEL_4      0x00040000 /* Assign irq priority 4 to shadow set */
#define MX3_CFG3_FSRSSEL_5      0x00050000 /* Assign irq priority 5 to shadow set */
#define MX3_CFG3_FSRSSEL_6      0x00060000 /* Assign irq priority 6 to shadow set */
#define MX3_CFG3_FSRSSEL_7      0x00070000 /* Assign irq priority 7 to shadow set */
#define MX3_CFG3_FMIIEN         0x01000000 /* Ethernet MII enable */
#define MX3_CFG3_FETHIO         0x02000000 /* Ethernet pins default */
#define MX3_CFG3_FCANIO         0x04000000 /* CAN pins default */
#define MX3_CFG3_FUSBIDIO       0x40000000 /* USBID pin: controlled by USB */
#define MX3_CFG3_FVBUSONIO      0x80000000 /* VBuson pin: controlled by USB */

/*-------------------------------------------------------------------
 * MZ family.
 *
 * Config0 register, inverted.
 */
#define MZ_CFG0_DEBUG_MASK      0x00000003 /* Background debugger mode */
#define MZ_CFG0_DEBUG_DISABLE   0x00000000 /* Disable debugger */
#define MZ_CFG0_DEBUG_ENABLE    0x00000002 /* Enable background debugger */
#define MZ_CFG0_JTAG_DISABLE    0x00000004 /* Disable JTAG port */
#define MZ_CFG0_ICESEL_PGE2     0x00000008 /* Use PGC2/PGD2 (default PGC1/PGD1) */
#define MZ_CFG0_TRC_DISABLE     0x00000020 /* Disable Trace port */
#define MZ_CFG0_MICROMIPS       0x00000040 /* Boot in microMIPS mode */
#define MZ_CFG0_ECC_MASK        0x00000300 /* Enable Flash ECC */
#define MZ_CFG0_ECC_ENABLE      0x00000300 /* Enable Flash ECC */
#define MZ_CFG0_DECC_ENABLE     0x00000200 /* Enable Dynamic Flash ECC */
#define MZ_CFG0_ECC_DIS_LOCK    0x00000100 /* Disable ECC, lock ECCCON */
#define MZ_CFG0_FSLEEP          0x00000400 /* Flash power down controlled by VREGS bit */
#define MZ_CFG0_DBGPER0         0x00001000 /* In Debug mode, deny CPU access to
                                            * Permission Group 0 permission regions */
#define MZ_CFG0_DBGPER1         0x00002000 /* In Debug mode, deny CPU access to
                                            * Permission Group 1 permission regions */
#define MZ_CFG0_DBGPER2         0x00004000 /* In Debug mode, deny CPU access to
                                            * Permission Group 1 permission regions */
#define MZ_CFG0_EJTAG_REDUCED   0x40000000 /* Reduced EJTAG functionality */

/*
 * Config1 register.
 */
#define MZ_CFG1_UNUSED          0x00003800
#define MZ_CFG1_FNOSC_MASK      0x00000007 /* Oscillator selection */
#define MZ_CFG1_FNOSC_SPLL      0x00000001 /* SPLL */
#define MZ_CFG1_FNOSC_POSC      0x00000002 /* Primary oscillator XT, HS, EC */
#define MZ_CFG1_FNOSC_SOSC      0x00000004 /* Secondary oscillator */
#define MZ_CFG1_FNOSC_LPRC      0x00000005 /* Low-power RC */
#define MZ_CFG1_FNOSC_FRCDIV    0x00000007 /* Fast RC with divide-by-N */
#define MZ_CFG1_DMTINV_MASK     0x00000038 /* Deadman Timer Count Window Interval */
#define MZ_CFG1_DMTINV_1_2      0x00000008 /* 1/2 of counter value */
#define MZ_CFG1_DMTINV_3_4      0x00000010 /* 3/4 of counter value */
#define MZ_CFG1_DMTINV_7_8      0x00000018 /* 7/8 of counter value */
#define MZ_CFG1_DMTINV_15_16    0x00000020 /* 15/16 of counter value */
#define MZ_CFG1_DMTINV_31_32    0x00000028 /* 31/32 of counter value */
#define MZ_CFG1_DMTINV_63_64    0x00000030 /* 63/64 of counter value */
#define MZ_CFG1_DMTINV_127_128  0x00000038 /* 127/128 of counter value */
#define MZ_CFG1_FSOSCEN         0x00000040 /* Secondary oscillator enable */
#define MZ_CFG1_IESO            0x00000080 /* Internal-external switch over */
#define MZ_CFG1_POSCMOD_MASK    0x00000300 /* Primary oscillator config */
#define MZ_CFG1_POSCMOD_EXT     0x00000000 /* External mode */
#define MZ_CFG1_POSCMOD_HS      0x00000200 /* HS oscillator */
#define MZ_CFG1_POSCMOD_DISABLE 0x00000300 /* Disabled */
#define MZ_CFG1_CLKO_DISABLE    0x00000400 /* Disable CLKO output */
#define MZ_CFG1_FCKS_ENABLE     0x00004000 /* Enable clock switching */
#define MZ_CFG1_FCKM_ENABLE     0x00008000 /* Enable fail-safe clock monitoring */
#define MZ_CFG1_WDTPS_MASK      0x001f0000 /* Watchdog postscale */
#define MZ_CFG1_WDTPS_1         0x00000000 /* 1:1 */
#define MZ_CFG1_WDTPS_2         0x00010000 /* 1:2 */
#define MZ_CFG1_WDTPS_4         0x00020000 /* 1:4 */
#define MZ_CFG1_WDTPS_8         0x00030000 /* 1:8 */
#define MZ_CFG1_WDTPS_16        0x00040000 /* 1:16 */
#define MZ_CFG1_WDTPS_32        0x00050000 /* 1:32 */
#define MZ_CFG1_WDTPS_64        0x00060000 /* 1:64 */
#define MZ_CFG1_WDTPS_128       0x00070000 /* 1:128 */
#define MZ_CFG1_WDTPS_256       0x00080000 /* 1:256 */
#define MZ_CFG1_WDTPS_512       0x00090000 /* 1:512 */
#define MZ_CFG1_WDTPS_1024      0x000a0000 /* 1:1024 */
#define MZ_CFG1_WDTPS_2048      0x000b0000 /* 1:2048 */
#define MZ_CFG1_WDTPS_4096      0x000c0000 /* 1:4096 */
#define MZ_CFG1_WDTPS_8192      0x000d0000 /* 1:8192 */
#define MZ_CFG1_WDTPS_16384     0x000e0000 /* 1:16384 */
#define MZ_CFG1_WDTPS_32768     0x000f0000 /* 1:32768 */
#define MZ_CFG1_WDTPS_65536     0x00100000 /* 1:65536 */
#define MZ_CFG1_WDTPS_131072    0x00110000 /* 1:131072 */
#define MZ_CFG1_WDTPS_262144    0x00120000 /* 1:262144 */
#define MZ_CFG1_WDTPS_524288    0x00130000 /* 1:524288 */
#define MZ_CFG1_WDTPS_1048576   0x00140000 /* 1:1048576 */
#define MZ_CFG1_WDTSPGM         0x00200000 /* Watchdog stops during Flash programming */
#define MZ_CFG1_WINDIS          0x00400000 /* Watchdog is in non-Window mode */
#define MZ_CFG1_FWDTEN          0x00800000 /* Watchdog enable */
#define MZ_CFG1_FWDTWINSZ_MASK  0x03000000 /* Watchdog window size */
#define MZ_CFG1_FWDTWINSZ_75    0x00000000 /* 75% */
#define MZ_CFG1_FWDTWINSZ_50    0x01000000 /* 50% */
#define MZ_CFG1_FWDTWINSZ_375   0x02000000 /* 37.5% */
#define MZ_CFG1_FWDTWINSZ_25    0x03000000 /* 25% */
#define MZ_CFG1_DMTCNT(n)       ((n)<<26)  /* Deadman Timer Count Select */
#define MZ_CFG1_FDMTEN          0x80000000 /* Deadman Timer enable */

/*
 * Config2 register.
 */
#define MZ_CFG2_UNUSED          0x3ff88008
#define MZ_CFG2_FPLLIDIV_MASK   0x00000007 /* PLL input divider */
#define MZ_CFG2_FPLLIDIV_1      0x00000000 /* 1x */
#define MZ_CFG2_FPLLIDIV_2      0x00000001 /* 2x */
#define MZ_CFG2_FPLLIDIV_3      0x00000002 /* 3x */
#define MZ_CFG2_FPLLIDIV_4      0x00000003 /* 4x */
#define MZ_CFG2_FPLLIDIV_5      0x00000004 /* 5x */
#define MZ_CFG2_FPLLIDIV_6      0x00000005 /* 6x */
#define MZ_CFG2_FPLLIDIV_7      0x00000006 /* 7x */
#define MZ_CFG2_FPLLIDIV_8      0x00000007 /* 8x */
#define MZ_CFG2_FPLLRNG_MASK    0x00000070 /* PLL input frequency range */
#define MZ_CFG2_FPLLRNG_5_10    0x00000010 /* 5-10 MHz */
#define MZ_CFG2_FPLLRNG_8_16    0x00000020 /* 8-16 MHz */
#define MZ_CFG2_FPLLRNG_13_26   0x00000030 /* 13-26 MHz */
#define MZ_CFG2_FPLLRNG_21_42   0x00000040 /* 21-42 MHz */
#define MZ_CFG2_FPLLRNG_34_64   0x00000050 /* 34-64 MHz */
#define MZ_CFG2_FPLLICLK_FRC    0x00000080 /* Select FRC as input to PLL */
#define MZ_CFG1_FPLLMULT(n)     (((n)-1)<<8) /* PLL Feedback Divider */
#define MZ_CFG2_FPLLODIV_MASK   0x00070000 /* Default PLL output divisor */
#define MZ_CFG2_FPLLODIV_2      0x00000000 /* 2x */
#define MZ_CFG2_FPLLODIV_2a     0x00010000 /* 2x */
#define MZ_CFG2_FPLLODIV_4      0x00020000 /* 4x */
#define MZ_CFG2_FPLLODIV_8      0x00030000 /* 8x */
#define MZ_CFG2_FPLLODIV_16     0x00040000 /* 16x */
#define MZ_CFG2_FPLLODIV_32     0x00050000 /* 32x */
#define MZ_CFG2_FPLLODIV_32a    0x00060000 /* 32x */
#define MZ_CFG2_FPLLODIV_32b    0x00070000 /* 32x */
#define MZ_CFG2_UPLLFSEL_24     0x40000000 /* USB PLL input clock is 24 MHz (default 12 MHz) */
#define MZ_CFG2_UPLLEN          0x80000000 /* Enable USB PLL */

/*
 * Config3 register.
 */
#define MZ_CFG3_UNUSED          0x84ff0000
#define MZ_CFG3_USERID_MASK     0x0000ffff /* User-defined ID */
#define MZ_CFG3_USERID(x)       ((x) & 0xffff)
#define MZ_CFG3_FMIIEN          0x01000000 /* Ethernet MII enable */
#define MZ_CFG3_FETHIO          0x02000000 /* Default Ethernet pins */
#define MZ_CFG3_PGL1WAY         0x08000000 /* Permission Group Lock - only 1 reconfig */
#define MZ_CFG3_PMDL1WAY        0x10000000 /* Peripheral Module Disable - only 1 reconfig */
#define MZ_CFG3_IOL1WAY         0x20000000 /* Peripheral Pin Select - only 1 reconfig */
#define MZ_CFG3_FUSBIDIO        0x40000000 /* USBID pin: controlled by USB */

/*-------------------------------------------------------------------
 * MX1/2 family.
 *
 * Config0 register, inverted.
 */
#define MX1_CFG0_DEBUG_MASK     0x00000003 /* Debugger enable bits */
#define MX1_CFG0_DEBUG_DISABLED 0x00000000 /* Debugger disabled */
#define MX1_CFG0_DEBUG_ENABLED  0x00000002 /* Debugger enabled */
#define MX1_CFG0_JTAG_DISABLE   0x00000004 /* Disable JTAG port */
#define MX1_CFG0_ICESEL_MASK    0x00000018 /* Debugger channel select */
#define MX1_CFG0_ICESEL_PAIR1   0x00000000 /* Use PGC1/PGD1 */
#define MX1_CFG0_ICESEL_PAIR2   0x00000008 /* Use PGC2/PGD2 */
#define MX1_CFG0_ICESEL_PAIR3   0x00000010 /* Use PGC3/PGD3 */
#define MX1_CFG0_ICESEL_PAIR4   0x00000018 /* Use PGC4/PGD4 */
#define MX1_CFG0_PWP_MASK       0x0000fc00 /* Program flash write protect */
#define MX1_CFG0_BWP            0x01000000 /* Boot flash write protect */
#define MX1_CFG0_CP             0x10000000 /* Code protect */

/*
 * Config1 register.
 */
#define MX1_CFG1_FNOSC_MASK     0x00000007 /* Oscillator selection */
#define MX1_CFG1_FNOSC_FRC      0x00000000 /* Fast RC */
#define MX1_CFG1_FNOSC_FRCDIVPLL 0x00000001 /* Fast RC with divide-by-N and PLL */
#define MX1_CFG1_FNOSC_PRI      0x00000002 /* Primary oscillator XT, HS, EC */
#define MX1_CFG1_FNOSC_PRIPLL   0x00000003 /* Primary with PLL */
#define MX1_CFG1_FNOSC_SEC      0x00000004 /* Secondary oscillator */
#define MX1_CFG1_FNOSC_LPRC     0x00000005 /* Low-power RC */
#define MX1_CFG1_FNOSC_FRCDIV16 0x00000006 /* Fast RC with divide-by-16 */
#define MX1_CFG1_FNOSC_FRCDIV   0x00000007 /* Fast RC with divide-by-N */
#define MX1_CFG1_FSOSCEN        0x00000020 /* Secondary oscillator enable */
#define MX1_CFG1_IESO           0x00000080 /* Internal-external switch over */
#define MX1_CFG1_POSCMOD_MASK   0x00000300 /* Primary oscillator config */
#define MX1_CFG1_POSCMOD_EXT    0x00000000 /* External mode */
#define MX1_CFG1_POSCMOD_XT     0x00000100 /* XT oscillator */
#define MX1_CFG1_POSCMOD_HS     0x00000200 /* HS oscillator */
#define MX1_CFG1_POSCMOD_DISABLE 0x00000300 /* Disabled */
#define MX1_CFG1_CLKO_DISABLE   0x00000400 /* Disable CLKO output */
#define MX1_CFG1_FPBDIV_MASK    0x00003000 /* Peripheral bus clock divisor */
#define MX1_CFG1_FPBDIV_1       0x00000000 /* SYSCLK / 1 */
#define MX1_CFG1_FPBDIV_2       0x00001000 /* SYSCLK / 2 */
#define MX1_CFG1_FPBDIV_4       0x00002000 /* SYSCLK / 4 */
#define MX1_CFG1_FPBDIV_8       0x00003000 /* SYSCLK / 8 */
#define MX1_CFG1_FCKS_ENABLE    0x00004000 /* Clock switching enable */
#define MX1_CFG1_FCKM_ENABLE    0x00008000 /* Fail-safe clock monitor enable */
#define MX1_CFG1_WDTPS_MASK     0x001f0000 /* Watchdog postscale */
#define MX1_CFG1_WDTPS_1        0x00000000 /* 1:1 */
#define MX1_CFG1_WDTPS_2        0x00010000 /* 1:2 */
#define MX1_CFG1_WDTPS_4        0x00020000 /* 1:4 */
#define MX1_CFG1_WDTPS_8        0x00030000 /* 1:8 */
#define MX1_CFG1_WDTPS_16       0x00040000 /* 1:16 */
#define MX1_CFG1_WDTPS_32       0x00050000 /* 1:32 */
#define MX1_CFG1_WDTPS_64       0x00060000 /* 1:64 */
#define MX1_CFG1_WDTPS_128      0x00070000 /* 1:128 */
#define MX1_CFG1_WDTPS_256      0x00080000 /* 1:256 */
#define MX1_CFG1_WDTPS_512      0x00090000 /* 1:512 */
#define MX1_CFG1_WDTPS_1024     0x000a0000 /* 1:1024 */
#define MX1_CFG1_WDTPS_2048     0x000b0000 /* 1:2048 */
#define MX1_CFG1_WDTPS_4096     0x000c0000 /* 1:4096 */
#define MX1_CFG1_WDTPS_8192     0x000d0000 /* 1:8192 */
#define MX1_CFG1_WDTPS_16384    0x000e0000 /* 1:16384 */
#define MX1_CFG1_WDTPS_32768    0x000f0000 /* 1:32768 */
#define MX1_CFG1_WDTPS_65536    0x00100000 /* 1:65536 */
#define MX1_CFG1_WDTPS_131072   0x00110000 /* 1:131072 */
#define MX1_CFG1_WDTPS_262144   0x00120000 /* 1:262144 */
#define MX1_CFG1_WDTPS_524288   0x00130000 /* 1:524288 */
#define MX1_CFG1_WDTPS_1048576  0x00140000 /* 1:1048576 */
#define MX1_CFG1_WINDIS         0x00400000 /* Watchdog is in non-Window mode */
#define MX1_CFG1_FWDTEN         0x00800000 /* Watchdog enable */

/*
 * Config2 register.
 */
#define MX1_CFG2_FPLLIDIV_MASK  0x00000007 /* PLL input divider */
#define MX1_CFG2_FPLLIDIV_1     0x00000000 /* 1x */
#define MX1_CFG2_FPLLIDIV_2     0x00000001 /* 2x */
#define MX1_CFG2_FPLLIDIV_3     0x00000002 /* 3x */
#define MX1_CFG2_FPLLIDIV_4     0x00000003 /* 4x */
#define MX1_CFG2_FPLLIDIV_5     0x00000004 /* 5x */
#define MX1_CFG2_FPLLIDIV_6     0x00000005 /* 6x */
#define MX1_CFG2_FPLLIDIV_10    0x00000006 /* 10x */
#define MX1_CFG2_FPLLIDIV_12    0x00000007 /* 12x */
#define MX1_CFG2_FPLLMUL_MASK   0x00000070 /* PLL multiplier */
#define MX1_CFG2_FPLLMUL_15     0x00000000 /* 15x */
#define MX1_CFG2_FPLLMUL_16     0x00000010 /* 16x */
#define MX1_CFG2_FPLLMUL_17     0x00000020 /* 17x */
#define MX1_CFG2_FPLLMUL_18     0x00000030 /* 18x */
#define MX1_CFG2_FPLLMUL_19     0x00000040 /* 19x */
#define MX1_CFG2_FPLLMUL_20     0x00000050 /* 20x */
#define MX1_CFG2_FPLLMUL_21     0x00000060 /* 21x */
#define MX1_CFG2_FPLLMUL_24     0x00000070 /* 24x */
#define MX1_CFG2_UPLLIDIV_MASK  0x00000700 /* USB PLL input divider */
#define MX1_CFG2_UPLLIDIV_1     0x00000000 /* 1x */
#define MX1_CFG2_UPLLIDIV_2     0x00000100 /* 2x */
#define MX1_CFG2_UPLLIDIV_3     0x00000200 /* 3x */
#define MX1_CFG2_UPLLIDIV_4     0x00000300 /* 4x */
#define MX1_CFG2_UPLLIDIV_5     0x00000400 /* 5x */
#define MX1_CFG2_UPLLIDIV_6     0x00000500 /* 6x */
#define MX1_CFG2_UPLLIDIV_10    0x00000600 /* 10x */
#define MX1_CFG2_UPLLIDIV_12    0x00000700 /* 12x */
#define MX1_CFG2_UPLL_DISABLE   0x00008000 /* Disable and bypass USB PLL */
#define MX1_CFG2_FPLLODIV_MASK  0x00070000 /* Default postscaler for PLL */
#define MX1_CFG2_FPLLODIV_1     0x00000000 /* 1x */
#define MX1_CFG2_FPLLODIV_2     0x00010000 /* 2x */
#define MX1_CFG2_FPLLODIV_4     0x00020000 /* 4x */
#define MX1_CFG2_FPLLODIV_8     0x00030000 /* 8x */
#define MX1_CFG2_FPLLODIV_16    0x00040000 /* 16x */
#define MX1_CFG2_FPLLODIV_32    0x00050000 /* 32x */
#define MX1_CFG2_FPLLODIV_64    0x00060000 /* 64x */
#define MX1_CFG2_FPLLODIV_256   0x00070000 /* 256x */

/*
 * Config3 register.
 */
#define MX1_CFG3_USERID_MASK    0x0000ffff /* User-defined ID */
#define MX1_CFG3_PMDL1WAY       0x10000000 /* Peripheral Module Disable - only 1 reconfig */
#define MX1_CFG3_IOL1WAY        0x20000000 /* Peripheral Pin Select - only 1 reconfig */
#define MX1_CFG3_FUSBIDIO       0x40000000 /* USBID pin: controlled by USB */
#define MX1_CFG3_FVBUSONIO      0x80000000 /* VBuson pin: controlled by USB */

#endif<|MERGE_RESOLUTION|>--- conflicted
+++ resolved
@@ -14,27 +14,15 @@
  * Programing executive.
  * Described in PIC32MX Flash Programming Specification.
  */
-<<<<<<< HEAD
-#define	PIC32_PE_LOADER_LEN 42
-#define PIC32_PE_LOADER_LEN_MM 22
-
-extern const unsigned short pic32_pe_loader[];
-extern const unsigned short pic32_pe_loader_mm[];
-=======
 #define PIC32_PE_LOADER_LEN    42
 #define PIC32_PEMM_LOADER_LEN  22
 
 extern const unsigned short pic32_pe_loader[];
 extern const unsigned short pic32_pemm_loader[];
->>>>>>> debf9d8d
 extern const unsigned pic32_pemx1[];
 extern const unsigned pic32_pemx3[];
 extern const unsigned pic32_pemz[];
 extern const unsigned pic32_pemm[];
-<<<<<<< HEAD
-extern const unsigned pic32_pemm_20b2[];
-=======
->>>>>>> debf9d8d
 
 /*
  * TAP instructions (5-bit).
@@ -127,11 +115,7 @@
 #define PE_PROGRAM_CLUSTER      0x9     /* Program N bytes */
 #define PE_GET_DEVICEID         0xA     /* Return the hardware ID of device */
 #define PE_CHANGE_CFG           0xB     /* Change PE settings */
-<<<<<<< HEAD
-#define PE_DOUBLE_WORD_PGRM     0xE     /* Program two words of Flash memory */
-=======
 #define PE_DOUBLE_WORD_PGRM     0xE     /* Programs two words of Flash memory at the specified address */
->>>>>>> debf9d8d
 
 /*-------------------------------------------------------------------
  * MX3/4/5/6/7 family.
