CC              = gcc

GITCOUNT        = $(shell git rev-list HEAD --count)
UNAME           = $(shell uname)
CFLAGS          = -Wall -g -O -Ihidapi/hidapi -DGITCOUNT='"$(GITCOUNT)"'
LDFLAGS         = -g
CCARCH          =

# Linux
ifeq ($(UNAME),Linux)
    LIBS        += -Wl,-Bstatic -lusb-1.0 -Wl,-Bdynamic -lpthread -ludev
    HIDLIB      = hidapi/libusb/.libs/libhidapi-libusb.a
endif

# FreeBSD
ifeq ($(UNAME),FreeBSD)
    LIBS        += -liconv -lusb -lpthread
    HIDLIB      = hidapi/libusb/.libs/libhidapi.a
endif

# DragonFly BSD
ifeq ($(UNAME),DragonFly)
    LIBS        += -Wl,-Bstatic -lusb -Wl,-Bdynamic -lpthread
    HIDLIB      = hidapi/libusb/.libs/libhidapi.a
endif

# Mac OS X
ifeq ($(UNAME),Darwin)
    LIBS        += -framework IOKit -framework CoreFoundation
    HIDLIB      = hidapi/mac/.libs/libhidapi.a
    UNIV_ARCHS  = $(shell grep '^universal_archs' /opt/local/etc/macports/macports.conf)
    ifneq ($(findstring i386,$(UNIV_ARCHS)),)
        CCARCH  += -arch i386
    endif
    ifneq ($(findstring x86_64,$(UNIV_ARCHS)),)
        CCARCH  += -arch x86_64
    endif
    CC          += $(CCARCH)
endif

PROG_OBJS       = pic32prog.o target.o executive.o serial.o \
                  adapter-pickit2.o adapter-hidboot.o adapter-an1388.o \
                  adapter-bitbang.o adapter-stk500v2.o adapter-uhb.o \
                  adapter-an1388-uart.o configure.o \
<<<<<<< HEAD
                  adapter-micsp.o \
                  family-mx1.o family-mx3.o family-mz.o $(HIDLIB)
=======
                  family-mx1.o family-mx3.o family-mz.o family-mm.o $(HIDLIB)
>>>>>>> debf9d8d

# JTAG adapters based on FT2232 chip
CFLAGS          += -DUSE_MPSSE
PROG_OBJS       += adapter-mpsse.o
ifeq ($(UNAME),Darwin)
    # Use 'sudo port install libusb'
    CFLAGS      += -I/opt/local/include
    LIBS        += /opt/local/lib/libusb-1.0.a -lobjc
endif

all:            pic32prog

pic32prog:      $(PROG_OBJS)
		$(CC) $(LDFLAGS) -o $@ $(PROG_OBJS) $(LIBS)

load:           demo1986ve91.srec
		pic32prog $<

adapter-mpsse:	adapter-mpsse.c
		$(CC) $(LDFLAGS) $(CFLAGS) -DSTANDALONE -o $@ adapter-mpsse.c $(LIBS)

pic32prog.po:	*.c
		xgettext --from-code=utf-8 --keyword=_ pic32prog.c target.c adapter-lpt.c -o $@

pic32prog-ru.mo: pic32prog-ru.po
		msgfmt -c -o $@ $<

pic32prog-ru-cp866.mo ru/LC_MESSAGES/pic32prog.mo: pic32prog-ru.po
		iconv -f utf-8 -t cp866 $< | sed 's/UTF-8/CP866/' | msgfmt -c -o $@ -
		cp pic32prog-ru-cp866.mo ru/LC_MESSAGES/pic32prog.mo

clean:
		rm -f *~ *.o core adapter-mpsse pic32prog.po hidapi/ar-lib hidapi/compile
		if [ -f hidapi/Makefile ]; then make -C hidapi clean; fi

install:	pic32prog #pic32prog-ru.mo
		install -c -s pic32prog /usr/local/bin/pic32prog
#		install -c -m 444 pic32prog-ru.mo /usr/local/share/locale/ru/LC_MESSAGES/pic32prog.mo

hidapi/hidapi/hidapi.h:
		git submodule update --init

$(HIDLIB):      hidapi/hidapi/hidapi.h
		if [ ! -f hidapi/configure ]; then cd hidapi && ./bootstrap; fi
		cd hidapi && ./configure --enable-shared=no CFLAGS='$(CCARCH)'
		make -C hidapi

###
adapter-an1388-uart.o: adapter-an1388-uart.c adapter.h pic32.h serial.h
adapter-an1388.o: adapter-an1388.c adapter.h hidapi/hidapi/hidapi.h pic32.h
adapter-bitbang.o: adapter-bitbang.c adapter.h pic32.h serial.h \
  bitbang/ICSP_v1E.inc
adapter-hidboot.o: adapter-hidboot.c adapter.h hidapi/hidapi/hidapi.h pic32.h
adapter-mpsse.o: adapter-mpsse.c adapter.h pic32.h
adapter-pickit2.o: adapter-pickit2.c adapter.h hidapi/hidapi/hidapi.h pickit2.h \
  pic32.h
adapter-stk500v2.o: adapter-stk500v2.c adapter.h pic32.h serial.h
adapter-uhb.o: adapter-uhb.c adapter.h hidapi/hidapi/hidapi.h pic32.h
configure.o: configure.c target.h adapter.h
executive.o: executive.c pic32.h
family-mx1.o: family-mx1.c pic32.h
family-mx3.o: family-mx3.c pic32.h
family-mz.o: family-mz.c pic32.h
pic32prog.o: pic32prog.c target.h adapter.h serial.h localize.h
serial.o: serial.c adapter.h
target.o: target.c target.h adapter.h localize.h pic32.h<|MERGE_RESOLUTION|>--- conflicted
+++ resolved
@@ -42,12 +42,8 @@
                   adapter-pickit2.o adapter-hidboot.o adapter-an1388.o \
                   adapter-bitbang.o adapter-stk500v2.o adapter-uhb.o \
                   adapter-an1388-uart.o configure.o \
-<<<<<<< HEAD
                   adapter-micsp.o \
-                  family-mx1.o family-mx3.o family-mz.o $(HIDLIB)
-=======
                   family-mx1.o family-mx3.o family-mz.o family-mm.o $(HIDLIB)
->>>>>>> debf9d8d
 
 # JTAG adapters based on FT2232 chip
 CFLAGS          += -DUSE_MPSSE
